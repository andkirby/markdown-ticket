/**
 * CR Handlers Module
 * Extracted CR operation handlers from tools/index.ts
 *
 * This module implements all CR-related MCP tool handlers with:
 * - Dependency injection for services
 * - Anti-duplication through shared service imports
 * - Consistent error handling and response formatting
 */

import { Project } from '@mdt/shared/models/Project.js';
import { Ticket, TicketFilters, TicketData } from '@mdt/shared/models/Ticket.js';
import { CRStatus } from '@mdt/shared/models/Types.js';
import { CRService } from '../../services/crService.js';
import { MarkdownService } from '@mdt/shared/services/MarkdownService.js';
import { TitleExtractionService } from '@mdt/shared/services/TitleExtractionService.js';
import { TemplateService } from '@mdt/shared/services/TemplateService.js';
import { MarkdownSectionService } from '@mdt/shared/services/MarkdownSectionService.js';
import { SimpleContentProcessor } from '../../utils/simpleContentProcessor.js';
import { SimpleSectionValidator } from '../../utils/simpleSectionValidator.js';
import { validateCRKey, validateRequired, validateString, validateOperation } from '../../utils/validation.js';
import { Sanitizer } from '../../utils/sanitizer.js';
import { ToolError, JsonRpcErrorCode } from '../../utils/toolError.js';
import * as fs from 'fs/promises';
import * as path from 'path';
import { glob } from 'glob';

/**
 * Helper function to find the file path for a ticket code
 * Scans the project's CR directory for a file matching the ticket code
 */
async function findTicketFilePath(project: Project, ticketCode: string): Promise<string> {
  // Use path from extended Project interface, fallback to ticketsPath for domain-contracts compatibility
  const crPath = path.join((project.project as any).path, project.project.ticketsPath || 'docs/CRs');
  const pattern = path.join(crPath, `${ticketCode}-*.md`);

  const files = await glob(pattern, { absolute: true });
  if (files.length === 0) {
    throw ToolError.toolExecution(`CR file for '${ticketCode}' not found in ${crPath}`);
  }

  return files[0]; // Return the first match
}

/**
 * CR Handlers Class
 *
 * Encapsulates all CR-related MCP tool handlers with injected dependencies
 * to prevent code duplication and enable proper testing.
 */
export class CRHandlers {
  constructor(
    private crService: CRService,
    private markdownService: MarkdownService,
    private titleExtractionService: TitleExtractionService,
    private templateService: TemplateService
  ) {}

  /**
   * Handler for list_crs tool
   */
  async handleListCRs(project: Project, filters?: TicketFilters): Promise<string> {
    const crs = await this.crService.listCRs(project, filters);

    if (crs.length === 0) {
      if (filters) {
        return Sanitizer.sanitizeText(`🎫 No CRs found matching the specified filters in project ${project.project.code || project.id}.`);
      }
      return Sanitizer.sanitizeText(`🎫 No CRs found in project ${project.project.code || project.id}.`);
    }

    const lines = [`🎫 Found ${crs.length} CR${crs.length === 1 ? '' : 's'}${filters ? ' matching filters' : ''}:`, ''];

    for (const ticket of crs) {
      // Sanitize ticket data before output
      const safeTitle = Sanitizer.sanitizeText(ticket.title);
      const safePhase = ticket.phaseEpic ? Sanitizer.sanitizeText(ticket.phaseEpic) : null;

      lines.push(`**${ticket.code}** - ${safeTitle}`);
      lines.push(`- Status: ${ticket.status}`);
      lines.push(`- Type: ${ticket.type}`);
      lines.push(`- Priority: ${ticket.priority}`);
      if (safePhase) {
        lines.push(`- Phase: ${safePhase}`);
      }
      lines.push('');
    }

    return Sanitizer.sanitizeText(lines.join('\n'));
  }

  /**
   * Handler for get_cr tool
   */
  async handleGetCR(project: Project, key: string, mode: string = 'full'): Promise<string> {
    // Validate CR key format - this is a protocol error (invalid parameter)
    const keyValidation = validateCRKey(key);
    if (!keyValidation.valid) {
      throw ToolError.protocol(keyValidation.message || 'Invalid CR key format', JsonRpcErrorCode.InvalidParams);
    }

    // Validate mode parameter - this is a protocol error (invalid parameter)
    const modeValidation = validateOperation(mode, ['full', 'attributes', 'metadata'], 'mode');
    if (!modeValidation.valid) {
      throw ToolError.protocol(modeValidation.message || 'Invalid mode parameter', JsonRpcErrorCode.InvalidParams);
    }

    const ticket = await this.crService.getCR(project, keyValidation.value);
    if (!ticket) {
      // CR not found is a business logic failure (tool execution error)
      throw ToolError.toolExecution(`CR '${keyValidation.value}' not found in project '${project.project.code || project.id}'`);
    }

    switch (modeValidation.value) {
      case 'full':
        // Return sanitized ticket content
        return Sanitizer.sanitizeCRContent(ticket.content || '', 'full');

      case 'attributes': {
        // Extract YAML frontmatter and return attributes
        try {
<<<<<<< HEAD
          const filePath = await findTicketFilePath(project, key);
          const fileContent = await fs.readFile(filePath, 'utf-8');
=======
          const fileContent = await MarkdownService.readFile(ticket.filePath);
>>>>>>> fb379d01

          // Extract YAML frontmatter
          const frontmatterMatch = fileContent.match(/^---\n([\s\S]*?)\n---/);
          if (!frontmatterMatch) {
            // Invalid file format is a business logic error (tool execution error)
            throw ToolError.toolExecution(`Invalid CR file format for ${key}: No YAML frontmatter found`);
          }

          const yamlContent = frontmatterMatch[1];

          // Use MarkdownService to parse YAML (anti-duplication)
          const parsedTicket = await MarkdownService.parseMarkdownContent(fileContent);
          if (!parsedTicket) {
            throw ToolError.toolExecution(`Failed to parse CR file for ${key}`);
          }

          // Build attributes object from parsed ticket
          const attributes: any = {
            code: parsedTicket.code || key,
            title: Sanitizer.sanitizeText(ticket.title || parsedTicket.title || 'Untitled'),
            status: parsedTicket.status || 'Unknown',
            type: parsedTicket.type || 'Unknown',
            priority: parsedTicket.priority || 'Medium'
          };

          // Add optional fields if present, sanitizing string values
          const optionalFields = [
            'phaseEpic', 'assignee',
            'dependsOn', 'blocks', 'relatedTickets', 'impactAreas',
            'implementationDate', 'implementationNotes'
          ];

          for (const field of optionalFields) {
            const value = (parsedTicket as any)[field];
            if (value !== undefined) {
              attributes[field] = typeof value === 'string' ? Sanitizer.sanitizeText(value) : value;
            }
          }

          // Return formatted JSON output
          return Sanitizer.sanitizeText(JSON.stringify(attributes, null, 2));

        } catch (fileError) {
          throw ToolError.toolExecution(`Failed to read CR file for ${key}: ${(fileError as Error).message}`);
        }
      }

      case 'metadata':
        // Return just the key metadata without full YAML parsing
        try {
<<<<<<< HEAD
          const filePath = await findTicketFilePath(project, key);
=======
>>>>>>> fb379d01
          const metadata = {
            code: ticket.code,
            title: Sanitizer.sanitizeText(ticket.title),
            status: ticket.status,
            type: ticket.type,
            priority: ticket.priority,
            phaseEpic: ticket.phaseEpic ? Sanitizer.sanitizeText(ticket.phaseEpic) : undefined,
<<<<<<< HEAD
            filePath: filePath
=======
            filePath: ticket.filePath
>>>>>>> fb379d01
          };

          return Sanitizer.sanitizeText(JSON.stringify(metadata, null, 2));
        } catch (fileError) {
          throw ToolError.toolExecution(`Failed to get metadata for ${key}: ${(fileError as Error).message}`);
        }

      default:
        throw ToolError.protocol(`Invalid mode '${mode}'. Must be: full, attributes, or metadata`, JsonRpcErrorCode.InvalidParams);
    }
  }

  /**
   * Handler for create_cr tool
   */
  async handleCreateCR(project: Project, type: string, data: TicketData): Promise<string> {
    // Validate type parameter - this is a protocol error (invalid parameter)
    const typeValidation = validateOperation(type, [
      'Architecture', 'Feature Enhancement', 'Bug Fix', 'Technical Debt', 'Documentation'
    ], 'type');
    if (!typeValidation.valid) {
      throw ToolError.protocol(typeValidation.message || "Validation error", JsonRpcErrorCode.InvalidParams);
    }

    // Validate data first - this is a protocol error (invalid parameter)
    const validation = this.templateService.validateTicketData(data, typeValidation.value);
    if (!validation.valid) {
      const errors = validation.errors.map(e => `- ❌ ${e.field}: ${e.message}`).join('\n');
      throw ToolError.protocol(`CR data validation failed:\n${errors}`, JsonRpcErrorCode.InvalidParams);
    }

    // Process content if provided
    let processedData = { ...data };
    let contentProcessingResult: any = null;

    if (data.content) {
      contentProcessingResult = SimpleContentProcessor.processContent(data.content, {
        operation: 'replace',
        maxLength: 1000000 // 1MB limit for full CR content
      });

      // Check for content processing errors (SimpleContentProcessor throws exceptions directly)
      // No need to check .errors field as SimpleContentProcessor throws on errors

      // Show warnings if any
      if (contentProcessingResult.warnings.length > 0) {
        console.warn(`Content processing warnings for new CR:`, contentProcessingResult.warnings);
      }

      // Use processed content
      processedData.content = contentProcessingResult.content;
    }

    const ticket = await this.crService.createCR(project, typeValidation.value, processedData);

    const lines = [
      `✅ **Created CR ${ticket.code}**: ${ticket.title}`,
      '',
      '**Details:**',
      `- Key: ${ticket.code}`,
      `- Status: ${ticket.status}`,
      `- Type: ${ticket.type}`,
      `- Priority: ${ticket.priority}`,
    ];

    if (ticket.phaseEpic) lines.push(`- Phase: ${ticket.phaseEpic}`);
    lines.push(`- Created: ${new Date().toISOString()}`);

    // Get the file path from the created ticket
<<<<<<< HEAD
    try {
      const filePath = await findTicketFilePath(project, ticket.code);
      lines.push('');
      lines.push(`**File Created:** ${filePath}`);
    } catch (e) {
      // File path not critical for response
=======
    if (ticket.filePath) {
      lines.push('');
      lines.push(`**File Created:** ${ticket.filePath}`);
>>>>>>> fb379d01
    }

    // Add processing information if content was provided and processed
    if (data.content && processedData.content !== data.content) {
      lines.push('');
      lines.push('**Content Processing:**');
      lines.push('- Applied content sanitization and formatting');
      if (contentProcessingResult.warnings.length > 0) {
        lines.push(`- ${contentProcessingResult.warnings.length} warning(s) logged to console`);
      }
    }

    if (!data.content) {
      lines.push('');
      lines.push('The CR has been created with a complete template including:');
      lines.push('- Problem statement and description');
      if (data.impactAreas) {
        lines.push(`- Impact areas (${data.impactAreas.join(', ')})`);
      }
      lines.push('- Standard CR sections ready for completion');
      lines.push('- YAML frontmatter with all metadata');
      lines.push('');
      lines.push('Next step: Update the CR with detailed implementation specifications.');
    }

    return lines.join('\n');
  }

  /**
   * Handler for update_cr_status tool
   */
  async handleUpdateCRStatus(project: Project, key: string, status: CRStatus): Promise<string> {
    // Validate CR key format
    const keyValidation = validateCRKey(key);
    if (!keyValidation.valid) {
      throw ToolError.protocol(keyValidation.message || "Validation error", JsonRpcErrorCode.InvalidParams);
    }

    // Validate status parameter
    const statusValidation = validateOperation(status, [
      'Proposed', 'Approved', 'In Progress', 'Implemented', 'Rejected',
      'On Hold', 'Superseded', 'Deprecated', 'Duplicate', 'Partially Implemented'
    ], 'status');
    if (!statusValidation.valid) {
      throw ToolError.protocol(statusValidation.message || "Validation error", JsonRpcErrorCode.InvalidParams);
    }

    // Get current CR to show old status
    const ticket = await this.crService.getCR(project, keyValidation.value);
    if (!ticket) {
      throw ToolError.toolExecution(`CR '${keyValidation.value}' not found in project '${project.project.code || project.id}'`);
    }

    const oldStatus = ticket.status;

    // The service now throws specific errors instead of returning false
    await this.crService.updateCRStatus(project, keyValidation.value, statusValidation.value);

    const lines = [
      `✅ **Updated CR ${keyValidation.value}** status`,
      '',
      `**Change:** ${oldStatus} → ${statusValidation.value}`,
      `- Title: ${ticket.title}`,
      `- Updated: ${new Date().toISOString()}`,
      '- File: Updated YAML frontmatter and lastModified timestamp'
    ];

    if (statusValidation.value === 'Approved') {
      lines.push('', 'The CR is now approved and ready for implementation.');
    } else if (statusValidation.value === 'Implemented') {
      lines.push('', 'The CR has been marked as implemented.');
      if (ticket.type === 'Bug Fix') {
        lines.push('Consider deleting this bug fix CR after verification period.');
      }
    }

    return lines.join('\n');
  }

  /**
   * Handler for update_cr_attrs tool
   */
  async handleUpdateCRAttrs(project: Project, key: string, attributes: any): Promise<string> {
    // Validate CR key format
    const keyValidation = validateCRKey(key);
    if (!keyValidation.valid) {
      throw ToolError.protocol(keyValidation.message || "Validation error", JsonRpcErrorCode.InvalidParams);
    }

    // Validate attributes parameter
    const attrsValidation = validateRequired(attributes, 'attributes');
    if (!attrsValidation.valid) {
      throw ToolError.protocol(attrsValidation.message || "Validation error", JsonRpcErrorCode.InvalidParams);
    }

    // Get current CR info
    const ticket = await this.crService.getCR(project, keyValidation.value);
    if (!ticket) {
      throw ToolError.toolExecution(`CR '${keyValidation.value}' not found in project '${project.project.code || project.id}'`);
    }

    const success = await this.crService.updateCRAttrs(project, keyValidation.value, attributes);
    if (!success) {
      throw ToolError.toolExecution(`Failed to update CR '${keyValidation.value}' attributes`);
    }

    const lines = [
      `✅ **Updated CR ${keyValidation.value} Attributes**`,
      '',
      `- Title: ${ticket.title}`,
      `- Status: ${ticket.status}`,
      '',
      '**Updated Fields:**'
    ];

    for (const [field, value] of Object.entries(attributes)) {
      if (value !== undefined && value !== null) {
        lines.push(`- ${field}: ${value}`);
      }
    }

    return lines.join('\n');
  }

  /**
   * Handler for delete_cr tool
   */
  async handleDeleteCR(project: Project, key: string): Promise<string> {
    // Validate CR key format
    const keyValidation = validateCRKey(key);
    if (!keyValidation.valid) {
      throw ToolError.protocol(keyValidation.message || "Validation error", JsonRpcErrorCode.InvalidParams);
    }

    // Get CR info before deletion
    const ticket = await this.crService.getCR(project, keyValidation.value);
    if (!ticket) {
      throw ToolError.toolExecution(`CR '${keyValidation.value}' not found in project '${project.project.code || project.id}'`);
    }

    const success = await this.crService.deleteCR(project, keyValidation.value);
    if (!success) {
      throw ToolError.toolExecution(`Failed to delete CR '${keyValidation.value}'`);
    }

    const lines = [
      `🗑️ **Deleted CR ${keyValidation.value}**`,
      '',
      `- Title: ${ticket.title}`,
      `- Type: ${ticket.type}`,
      `- Status: ${ticket.status}`
    ];

    if (ticket.type === 'Bug Fix') {
      lines.push('', 'The bug fix CR has been deleted as it was implemented and verified. Bug CRs are typically removed after successful implementation to reduce clutter, as documented in the CR lifecycle.');
    }

    return lines.join('\n');
  }

  /**
   * Handler for suggest_cr_improvements tool
   */
  async handleSuggestCRImprovements(project: Project, key: string): Promise<string> {
    // Validate CR key format
    const keyValidation = validateCRKey(key);
    if (!keyValidation.valid) {
      throw ToolError.protocol(keyValidation.message || "Validation error", JsonRpcErrorCode.InvalidParams);
    }

    const ticket = await this.crService.getCR(project, keyValidation.value);
    if (!ticket) {
      throw ToolError.toolExecution(`CR '${keyValidation.value}' not found in project '${project.project.code || project.id}'`);
    }

    const suggestions = this.templateService.suggestImprovements(ticket);

    return [
      `💡 **CR Improvement Suggestions for ${keyValidation.value}**`,
      '',
      `**Current CR:** ${ticket.title}`,
      '',
      ...suggestions.map((suggestion, index) => {
        const priority = index < 3 ? 'High-Priority' : index < 6 ? 'Medium-Priority' : 'Low-Priority';
        return [
          `**${priority} Improvement:**`,
          '',
          `${index + 1}. **${suggestion.title}**`,
          `   ${suggestion.description}`,
          `   *Actionable:* ${suggestion.actionable ? 'Yes' : 'No'}`,
          ''
        ].join('\n');
      })
    ].join('\n');
  }
}<|MERGE_RESOLUTION|>--- conflicted
+++ resolved
@@ -21,26 +21,6 @@
 import { validateCRKey, validateRequired, validateString, validateOperation } from '../../utils/validation.js';
 import { Sanitizer } from '../../utils/sanitizer.js';
 import { ToolError, JsonRpcErrorCode } from '../../utils/toolError.js';
-import * as fs from 'fs/promises';
-import * as path from 'path';
-import { glob } from 'glob';
-
-/**
- * Helper function to find the file path for a ticket code
- * Scans the project's CR directory for a file matching the ticket code
- */
-async function findTicketFilePath(project: Project, ticketCode: string): Promise<string> {
-  // Use path from extended Project interface, fallback to ticketsPath for domain-contracts compatibility
-  const crPath = path.join((project.project as any).path, project.project.ticketsPath || 'docs/CRs');
-  const pattern = path.join(crPath, `${ticketCode}-*.md`);
-
-  const files = await glob(pattern, { absolute: true });
-  if (files.length === 0) {
-    throw ToolError.toolExecution(`CR file for '${ticketCode}' not found in ${crPath}`);
-  }
-
-  return files[0]; // Return the first match
-}
 
 /**
  * CR Handlers Class
@@ -119,12 +99,7 @@
       case 'attributes': {
         // Extract YAML frontmatter and return attributes
         try {
-<<<<<<< HEAD
-          const filePath = await findTicketFilePath(project, key);
-          const fileContent = await fs.readFile(filePath, 'utf-8');
-=======
           const fileContent = await MarkdownService.readFile(ticket.filePath);
->>>>>>> fb379d01
 
           // Extract YAML frontmatter
           const frontmatterMatch = fileContent.match(/^---\n([\s\S]*?)\n---/);
@@ -175,10 +150,6 @@
       case 'metadata':
         // Return just the key metadata without full YAML parsing
         try {
-<<<<<<< HEAD
-          const filePath = await findTicketFilePath(project, key);
-=======
->>>>>>> fb379d01
           const metadata = {
             code: ticket.code,
             title: Sanitizer.sanitizeText(ticket.title),
@@ -186,11 +157,7 @@
             type: ticket.type,
             priority: ticket.priority,
             phaseEpic: ticket.phaseEpic ? Sanitizer.sanitizeText(ticket.phaseEpic) : undefined,
-<<<<<<< HEAD
-            filePath: filePath
-=======
             filePath: ticket.filePath
->>>>>>> fb379d01
           };
 
           return Sanitizer.sanitizeText(JSON.stringify(metadata, null, 2));
@@ -260,18 +227,9 @@
     lines.push(`- Created: ${new Date().toISOString()}`);
 
     // Get the file path from the created ticket
-<<<<<<< HEAD
-    try {
-      const filePath = await findTicketFilePath(project, ticket.code);
-      lines.push('');
-      lines.push(`**File Created:** ${filePath}`);
-    } catch (e) {
-      // File path not critical for response
-=======
     if (ticket.filePath) {
       lines.push('');
       lines.push(`**File Created:** ${ticket.filePath}`);
->>>>>>> fb379d01
     }
 
     // Add processing information if content was provided and processed
