--- conflicted
+++ resolved
@@ -47,7 +47,7 @@
       titleExtractionService,
       templateService
     );
-    this.sectionHandlers = new SectionHandlers(crService, MarkdownSectionService);
+    this.sectionHandlers = new SectionHandlers(crService, MarkdownSectionService, titleExtractionService);
   }
 
   /**
@@ -347,412 +347,9 @@
    */
   async handleToolCall(name: string, args: any): Promise<string> {
     try {
-<<<<<<< HEAD
-      switch (name) {
-        case 'list_projects':
-          return await this.handleListProjects();
-        
-        case 'get_project_info':
-          return await this.handleGetProjectInfo(args.key);
-        
-        case 'list_crs':
-          return await this.handleListCRs(args.project, args.filters);
-        
-        case 'create_cr':
-          return await this.handleCreateCR(args.project, args.type, args.data);
-        
-        case 'update_cr_status':
-          return await this.handleUpdateCRStatus(args.project, args.key, args.status);
-        
-        case 'update_cr_attrs':
-          return await this.handleUpdateCRAttrs(args.project, args.key, args.attributes);
-        
-        case 'delete_cr':
-          return await this.handleDeleteCR(args.project, args.key);
-
-        case 'get_cr':
-          return await this.handleGetCRConsolidated(args.project, args.key, args.mode);
-
-        case 'manage_cr_sections':
-          return await this.handleManageCRSections(args.project, args.key, args.operation, args.section, args.updateMode, args.content);
-
-        case 'suggest_cr_improvements':
-          return await this.handleSuggestCRImprovements(args.project, args.key);
-        
-        default:
-          const availableTools = ['list_projects', 'get_project_info', 'list_crs', 'get_cr', 'create_cr', 'update_cr_attrs', 'update_cr_status', 'delete_cr', 'manage_cr_sections', 'suggest_cr_improvements'];
-          throw new Error(`Unknown tool '${name}'. Available tools: ${availableTools.join(', ')}`);
-      }
-    } catch (error) {
-      console.error(`Error handling tool ${name}:`, error);
-      throw error;
-    }
-  }
-
-  private async validateProject(projectKey: string): Promise<Project> {
-    // Get all projects (uses cache if available)
-    const projects = await this.projectService.getAllProjects();
-    this.cachedProjects = projects;
-
-    // Look for project by code first, then fall back to id for backward compatibility
-    const project = projects.find(p =>
-      p.project.code === projectKey || p.id === projectKey
-    );
-    if (!project) {
-      const availableKeys = projects.map(p =>
-        p.project.code || p.id
-      ).filter(Boolean).join(', ');
-      throw new Error(`Project '${projectKey}' not found. Available projects: ${availableKeys}`);
-    }
-    return project;
-  }
-
-  private async handleListProjects(): Promise<string> {
-    // Get all projects (uses cache if available)
-    const projects = await this.projectService.getAllProjects();
-    this.cachedProjects = projects;
-
-    if (projects.length === 0) {
-      return '📁 No projects found. Make sure you have .mdt-config.toml files in the configured scan paths.';
-    }
-
-    const lines = [`📁 Found ${projects.length} project${projects.length === 1 ? '' : 's'}:`, ''];
-
-    for (const project of projects) {
-      // Get CR count from project CRs
-      const crs = await this.projectService.getProjectCRs(project.project.path);
-      const crCount = crs.length;
-
-      const projectCode = project.project.code || project.id;
-      const projectName = project.project.name;
-
-      lines.push(`• **${projectCode}** - ${projectName}`);
-      if (project.project.description) {
-        lines.push(`  Description: ${project.project.description}`);
-      }
-      lines.push(`  Code: ${projectCode || 'None'}`);
-      if (project.project.code) {
-        lines.push(`  ID: ${project.id}`);
-      }
-      lines.push(`  Path: ${project.project.path}`);
-      lines.push(`  CRs: ${crCount}`);
-      lines.push('');
-    }
-
-    return lines.join('\n');
-  }
-
-  private async handleGetProjectInfo(key: string): Promise<string> {
-    // Handle null or undefined keys
-    if (key === null || key === undefined) {
-      return `Project key is required. Please provide a valid project key (e.g., 'MDT', 'API').`;
-    }
-
-    // Handle empty keys
-    if (key === '') {
-      return `Project key cannot be empty. Please provide a valid project key (e.g., 'MDT', 'API').`;
-    }
-
-    try {
-      const project = await this.validateProject(key);
-
-      // Get CR count from project CRs
-      const crs = await this.projectService.getProjectCRs(project.project.path);
-      const crCount = crs.length;
-
-      const projectCode = project.project.code || project.id;
-      const lines = [
-        `📋 Project: **${projectCode}** - ${project.project.name}`,
-        '',
-        '**Details:**',
-        `- Code: ${project.project.code || 'None'}`,
-        `- ID: ${project.id}`,
-        `- Description: ${project.project.description || 'No description'}`,
-        `- Path: ${project.project.path}`,
-        `- Total CRs: ${crCount}`,
-        `- Last Accessed: ${project.metadata.lastAccessed}`,
-        '',
-        '**Configuration:**',
-        `- Start Number: ${project.project.startNumber || 1}`,
-        `- Counter File: ${project.project.counterFile || '.mdt-next'}`,
-      ];
-
-      if (project.project.repository) {
-        lines.push(`- Repository: ${project.project.repository}`);
-      }
-
-      return lines.join('\n');
-    } catch (error) {
-      // Handle project not found gracefully
-      if (error instanceof Error && error.message.includes('not found')) {
-        return error.message;
-      }
-      // Re-throw unexpected errors
-      throw error;
-    }
-  }
-
-  private async handleListCRs(projectKey: string, filters?: TicketFilters): Promise<string> {
-    try {
-      // Handle missing project parameter
-      if (!projectKey || projectKey === 'undefined') {
-        return [
-          `❌ **Error in list_crs**`,
-          '',
-          'Project parameter is required',
-          '',
-          'Please provide a valid project key and try again.'
-        ].join('\n');
-      }
-
-      const project = await this.validateProject(projectKey);
-
-      const crs = await this.crService.listCRs(project, filters);
-
-      if (crs.length === 0) {
-        if (filters) {
-          return `🎫 No CRs found matching the specified filters in project ${projectKey}.`;
-        }
-        return `🎫 No CRs found in project ${projectKey}.`;
-      }
-
-      const lines = [`🎫 Found ${crs.length} CR${crs.length === 1 ? '' : 's'}${filters ? ' matching filters' : ''}:`, ''];
-
-      for (const ticket of crs) {
-        lines.push(`**${ticket.code}** - ${ticket.title}`);
-        lines.push(`- Status: ${ticket.status}`);
-        lines.push(`- Type: ${ticket.type}`);
-        lines.push(`- Priority: ${ticket.priority}`);
-        lines.push(`- Created: ${ticket.dateCreated ? ticket.dateCreated.toISOString().split('T')[0] : 'N/A'}`);
-        if (ticket.phaseEpic) {
-          lines.push(`- Phase: ${ticket.phaseEpic}`);
-        }
-        lines.push('');
-      }
-
-      return lines.join('\n');
-    } catch (error) {
-      // Return formatted error message instead of throwing
-      const errorMessage = error instanceof Error ? error.message : String(error);
-      return [
-        `❌ **Error in list_crs**`,
-        '',
-        errorMessage,
-        '',
-        'Please check the project key and try again.'
-      ].join('\n');
-    }
-  }
-
-      
-  private async handleGetCRConsolidated(projectKey: string, key: string, mode: string = 'full'): Promise<string> {
-    const project = await this.validateProject(projectKey);
-
-    const ticket = await this.crService.getCR(project, key);
-    if (!ticket) {
-      throw new Error(`CR '${key}' not found in project '${projectKey}'`);
-    }
-
-    switch (mode) {
-      case 'full':
-        // Return just the plain ticket content
-        return ticket.content || '';
-
-      case 'attributes': {
-        // Extract YAML frontmatter and return attributes
-        const fs = await import('fs/promises');
-        try {
-          const fileContent = await fs.readFile(ticket.filePath, 'utf-8');
-
-          // Extract YAML frontmatter
-          const frontmatterMatch = fileContent.match(/^---\n([\s\S]*?)\n---/);
-          if (!frontmatterMatch) {
-            throw new Error(`Invalid CR file format for ${key}: No YAML frontmatter found`);
-          }
-
-          const yamlContent = frontmatterMatch[1];
-
-          // Parse YAML with simple parser
-          let yaml: any = {};
-          try {
-            yaml = this.parseYamlFrontmatter(yamlContent) || {};
-          } catch (yamlError) {
-            throw new Error(`Failed to parse YAML frontmatter for ${key}: ${(yamlError as Error).message}`);
-          }
-
-          // Build attributes object with common fields
-          const attributes: any = {
-            code: yaml.code || key,
-            title: ticket.title || yaml.title || 'Untitled', // Use H1-extracted title first
-            status: yaml.status || 'Unknown',
-            type: yaml.type || 'Unknown',
-            priority: yaml.priority || 'Medium'
-          };
-
-          // Add optional fields if present
-          const optionalFields = [
-            'dateCreated', 'lastModified', 'phaseEpic', 'assignee',
-            'dependsOn', 'blocks', 'relatedTickets', 'impactAreas',
-            'description', 'rationale' // Common custom fields
-          ];
-
-          for (const field of optionalFields) {
-            if (yaml[field] !== undefined) {
-              attributes[field] = yaml[field];
-            }
-          }
-
-          // Include any additional custom fields not in the standard set
-          const standardFields = new Set([
-            'code', 'title', 'status', 'type', 'priority', 'dateCreated',
-            'lastModified', 'phaseEpic', 'assignee', 'dependsOn', 'blocks',
-            'relatedTickets', 'impactAreas', 'description', 'rationale'
-          ]);
-
-          for (const [field, value] of Object.entries(yaml)) {
-            if (!standardFields.has(field)) {
-              attributes[field] = value;
-            }
-          }
-
-          // Return formatted JSON output
-          return JSON.stringify(attributes, null, 2);
-
-        } catch (fileError) {
-          throw new Error(`Failed to read CR file for ${key}: ${(fileError as Error).message}`);
-        }
-      }
-
-      case 'metadata':
-        // Return just the key metadata without full YAML parsing
-        const metadata = {
-          code: ticket.code,
-          title: ticket.title,
-          status: ticket.status,
-          type: ticket.type,
-          priority: ticket.priority,
-          dateCreated: ticket.dateCreated?.toISOString(),
-          lastModified: ticket.lastModified?.toISOString(),
-          phaseEpic: ticket.phaseEpic,
-          filePath: ticket.filePath
-        };
-
-        return JSON.stringify(metadata, null, 2);
-
-      default:
-        throw new Error(`Invalid mode '${mode}'. Must be: full, attributes, or metadata`);
-    }
-  }
-
-  private async handleCreateCR(projectKey: string, type: string, data: TicketData): Promise<string> {
-    const project = await this.validateProject(projectKey);
-
-    // Validate data first
-    const validation = this.templateService.validateTicketData(data, type);
-    if (!validation.valid) {
-      const errors = validation.errors.map(e => `- ❌ ${e.field}: ${e.message}`).join('\n');
-      throw new Error(`CR data validation failed:\n${errors}`);
-    }
-
-    // Process content if provided
-    let processedData = { ...data };
-    let contentProcessingResult: any = null;
-
-    if (data.content) {
-      contentProcessingResult = SimpleContentProcessor.processContent(data.content, {
-        operation: 'replace',
-        maxLength: 1000000 // 1MB limit for full CR content
-      });
-
-      // Check for content processing errors (SimpleContentProcessor throws exceptions directly)
-      // No need to check .errors field as SimpleContentProcessor throws on errors
-
-      // Show warnings if any
-      if (contentProcessingResult.warnings.length > 0) {
-        console.warn(`Content processing warnings for new CR:`, contentProcessingResult.warnings);
-      }
-
-      // Use processed content
-      processedData.content = contentProcessingResult.content;
-    }
-
-    const ticket = await this.crService.createCR(project, type, processedData);
-
-    const lines = [
-      `✅ **Created CR ${ticket.code}**: ${ticket.title}`,
-      '',
-      '**Details:**',
-      `- Key: ${ticket.code}`,
-      `- Status: ${ticket.status}`,
-      `- Type: ${ticket.type}`,
-      `- Priority: ${ticket.priority}`,
-    ];
-
-    if (ticket.phaseEpic) lines.push(`- Phase: ${ticket.phaseEpic}`);
-    lines.push(`- Created: ${ticket.dateCreated ? ticket.dateCreated.toISOString() : 'N/A'}`);
-    lines.push('');
-    lines.push(`**File Created:** ${ticket.filePath}`);
-
-    // Add processing information if content was provided and processed
-    if (data.content && processedData.content !== data.content) {
-      lines.push('');
-      lines.push('**Content Processing:**');
-      lines.push('- Applied content sanitization and formatting');
-      if (contentProcessingResult.warnings.length > 0) {
-        lines.push(`- ${contentProcessingResult.warnings.length} warning(s) logged to console`);
-      }
-    }
-
-    if (!data.content) {
-      lines.push('');
-      lines.push('The CR has been created with a complete template including:');
-      lines.push('- Problem statement and description');
-      if (data.impactAreas) {
-        lines.push(`- Impact areas (${data.impactAreas.join(', ')})`);
-      }
-      lines.push('- Standard CR sections ready for completion');
-      lines.push('- YAML frontmatter with all metadata');
-      lines.push('');
-      lines.push('Next step: Update the CR with detailed implementation specifications.');
-    }
-
-    return lines.join('\n');
-  }
-
-  private async handleUpdateCRStatus(projectKey: string, key: string, status: CRStatus): Promise<string> {
-    const project = await this.validateProject(projectKey);
-
-    // Get current CR to show old status
-    const ticket = await this.crService.getCR(project, key);
-    if (!ticket) {
-      throw new Error(`CR '${key}' not found in project '${projectKey}'`);
-    }
-
-    const oldStatus = ticket.status;
-
-    // The service now throws specific errors instead of returning false
-    await this.crService.updateCRStatus(project, key, status);
-
-    const lines = [
-      `✅ **Updated CR ${key}** status`,
-      '',
-      `**Change:** ${oldStatus} → ${status}`,
-      `- Title: ${ticket.title}`,
-      `- Updated: ${new Date().toISOString()}`,
-      '- File: Updated YAML frontmatter and lastModified timestamp'
-    ];
-
-    if (status === 'Approved') {
-      lines.push('', 'The CR is now approved and ready for implementation.');
-    } else if (status === 'Implemented') {
-      lines.push('', 'The CR has been marked as implemented.');
-      if (ticket.type === 'Bug Fix') {
-        lines.push('Consider deleting this bug fix CR after verification period.');
-=======
       // Route to project handlers
       if (['list_projects', 'get_project_info'].includes(name)) {
         return await this.projectHandlers.handleToolCall(name, args);
->>>>>>> 9a59c4be
       }
 
       // Route to CR handlers
@@ -791,7 +388,6 @@
           args.key,
           args.operation,
           args.section,
-          args.updateMode,
           args.content
         );
       }
