--- conflicted
+++ resolved
@@ -1,16 +1,6 @@
 # Docker Guide for Markdown Ticket Board 1
 
 Quick start guide for Docker containerization of the Markdown Ticket (MDT) application.
-<<<<<<< HEAD
-
-## Contents
-
-- [Quick Start](#quick-start)
-- [Configuration](#configuration)
-- [Usage Patterns](#usage-patterns)
-- [Troubleshooting](#troubleshooting)
-=======
->>>>>>> fcd5b73a
 
 ## Quick Start
 
@@ -32,15 +22,10 @@
 ```
 
 **Access**: Frontend `http://localhost:5174`, MCP `http://localhost:3012/mcp`
-<<<<<<< HEAD
-
-## Architecture
-=======
 
 ## Architecture
 
 Ticket: MDT-055
->>>>>>> fcd5b73a
 
 ### Container Overview
 
@@ -73,22 +58,6 @@
   - MCP_HTTP_ENABLED=true
   - MCP_HTTP_PORT=3002
   - MCP_BIND_ADDRESS=0.0.0.0
-<<<<<<< HEAD
-
-  # Configuration Management (MDT-073)
-  - CONFIG_DIR=/app/config
-  - CONFIG_DISCOVER_PATH=/projects
-```
-
-### Configuration Management (MDT-073)
-
-#### `CONFIG_DIR`
-Directory for configuration files (`.toml`, `.json`). Default: `/app/config`
-
-#### `CONFIG_DISCOVER_PATH`
-Default project discovery path. Default: `/projects`
-
-=======
 
   # Configuration Management (MDT-073)
   - CONFIG_DIR=/app/config
@@ -108,22 +77,14 @@
   - CONFIG_DISCOVER_PATH=/projects
 ```
 
->>>>>>> fcd5b73a
 #### Usage
 
 ```bash
 # View configuration
-<<<<<<< HEAD
-docker exec backend node /app/shared/dist/tools/config-cli.js show
-
-# Set discovery paths
-docker exec backend node /app/shared/dist/tools/config-cli.js set discovery.searchPaths "/projects,/workspace"
-=======
 bin/dc exec backend node /app/shared/dist/tools/config-cli.js show
 
 # Set discovery paths
 bin/dc exec backend node /app/shared/dist/tools/config-cli.js set discovery.searchPaths "/projects,/workspace"
->>>>>>> fcd5b73a
 ```
 
 Configuration persists in mounted volume `./docker-config:/app/config`
@@ -134,16 +95,6 @@
 
 **Using bin/dc wrapper (recommended):**
 ```bash
-<<<<<<< HEAD
-# Development mode
-./bin/dc up
-
-# Production mode
-./bin/dc up -d
-
-# Demo mode
-./bin/dc -f docker-compose.demo.yml up
-=======
 # Production mode
 bin/dc up
 
@@ -152,7 +103,6 @@
 
 # Demo mode
 bin/dc -f docker-compose.demo.yml up
->>>>>>> fcd5b73a
 ```
 
 **Direct docker-compose commands:**
@@ -164,46 +114,13 @@
 docker-compose -f docker-compose.yml -f docker-compose.prod.yml up -d
 
 # Demo
-<<<<<<< HEAD
-docker-compose -f docker-compose.yml -f docker-compose.demo.yml up
+docker-compose -f docker-compose.yml -f docker-compose.prod.yml -f docker-compose.demo.yml up
 ```
 
 ### Volume Mount Examples
 
-```yaml
-# Mount MDT itself
-volumes:
-  - ./:/projects/markdown-ticket
-
-# Mount external projects
-volumes:
-  - ~/work/project:/projects/project
-```
-=======
-docker-compose -f docker-compose.yml -f docker-compose.prod.yml -f docker-compose.demo.yml up
-```
-
-### Volume Mount Examples
->>>>>>> fcd5b73a
-
 Use YAML anchor syntax for shared volumes (from `docker-compose.demo.yml`):
 
-<<<<<<< HEAD
-### Common Issues
-
-**Port conflicts**: Check with `lsof -i :5174` and `lsof -i :3012`
-
-**File watching not working**: Verify `CHOKIDAR_USEPOLLING=true` is set
-
-**Volume mount issues**: Check with `docker-compose exec backend ls -la /projects`
-
-**Configuration not persisting**:
-```bash
-docker-compose exec backend ls -la /app/config
-docker-compose exec backend node /app/shared/dist/tools/config-cli.js show
-```
-
-=======
 ```yaml
 x-shared-volumes: &project-volumes
   volumes:
@@ -238,7 +155,6 @@
 docker-compose exec backend node /app/shared/dist/tools/config-cli.js show
 ```
 
->>>>>>> fcd5b73a
 **MCP connection**: Test with `curl http://localhost:3012/health`
 
 ### Health Checks
@@ -248,18 +164,6 @@
 curl http://localhost:5174/
 curl http://localhost:3012/health
 ```
-<<<<<<< HEAD
-
-### bin/dc Wrapper
-
-The `bin/dc` script simplifies Docker Compose commands:
-
-- **Environment mode**: `MDT_DOCKER_MODE=prod|dev` (default: prod)
-- **Auto file discovery**: Automatically includes matching compose files
-- **Environment loading**: Loads `.env` and `.env.local` files
-
-Usage: `./bin/dc [docker-compose-options] [command]`
-=======
 
 ### bin/dc Wrapper
 
@@ -273,5 +177,4 @@
 
 - `bin/dc up` - Start with logs (foreground mode)
 - `bin/dc up -d` - Start detached (background mode)
-- `bin/dc exec <service> <command>` - Execute commands in containers
->>>>>>> fcd5b73a
+- `bin/dc exec <service> <command>` - Execute commands in containers