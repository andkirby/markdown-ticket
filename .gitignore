# Dependencies
node_modules/
npm-debug.log*
yarn-debug.log*
yarn-error.log*
pnpm-debug.log*

# Build outputs
dist/
build/
.next/
.nuxt/
**/*.js
**/*.d.ts
**/*.js.map
**/*.d.ts.map
!/server/**/*.js

# Docker files (not ignored)
!/Dockerfile.frontend
!/nginx.conf
!/docker-compose.yml
!/docker-compose.dev.yml
!/docker-compose.prod.yml
!/.dockerignore
!/README.docker.md

# Environment variables
.env
.env.local
.env.development.local
.env.test.local
.env.production.local

# IDE files
.vscode/
.idea/
*.swp
*.swo
*~

# OS files
.DS_Store
.DS_Store?
._*
.Spotlight-V100
.Trashes
ehthumbs.db
Thumbs.db

# Testing
coverage/
.playwright-report/
.nyc_output/
junit.xml

# Logs
*.log

# Temporary files
tmp/
temp/
# Legacy path - CRs now stored in docs/CRs/
# server/tasks
**/debug-tasks/
server/sample-tasks
playwright-report
test-results
.amazonq
.mcp.json

lambda-counter-aws
generated-docs/repomix_output.xml

# Counter API - moved out of main codebase
counter-api/

# TypeScript incremental compilation
*.tsbuildinfo
.claude
<<<<<<< HEAD
*.scip
=======
# ignore SCIP files
**/*.scip
>>>>>>> 73fd583b
<|MERGE_RESOLUTION|>--- conflicted
+++ resolved
@@ -78,9 +78,5 @@
 # TypeScript incremental compilation
 *.tsbuildinfo
 .claude
-<<<<<<< HEAD
-*.scip
-=======
 # ignore SCIP files
-**/*.scip
->>>>>>> 73fd583b
+**/*.scip