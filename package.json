{
  "name": "markdown-ticket",
  "private": true,
  "version": "0.0.0",
  "type": "module",
  "homepage": "https://github.com/andkirby/markdown-ticket",
  "workspaces": [
    "shared",
    "server",
    "mcp-server",
    "domain-contracts"
  ],
  "scripts": {
    "install:all": "npm install && npm install --workspace=shared && npm install --workspace=server && npm install --workspace=mcp-server && npm install --workspace=domain-contracts",
    "install:prod": "npm ci --omit=dev && npm cache clean --force && npm install --workspaces --omit=dev && npm cache clean --force",
    "dev": "vite",
    "dev:server": "cd server && npm run dev",
    "dev:full": "npm run build:shared && concurrently \"npm run dev\" \"npm run dev:server\"",
    "build:shared": "cd shared && npm run build",
    "build:server": "cd server && npm run build",
    "build:mcp": "cd mcp-server && npm run build",
    "build:all": "npm run build:shared && npm run build:server && npm run build:mcp && npm run build:domain-contracts && npm run build",
    "build:domain-contracts": "cd domain-contracts && npm run build",
    "server": "cd server && npm start",
    "server:dev": "cd server && npm run dev",
    "build": "tsc --project tsconfig.shared.json && tsc && vite build",
    "lint": "eslint . --ext ts,tsx --report-unused-disable-directives --max-warnings 0",
    "lint:all": "npm run lint && npm run lint:server && npm run lint:mcp && npm run lint:domain && npm run lint:shared",
    "lint:server": "cd server && npm run lint",
    "lint:mcp": "cd mcp-server && npm run lint",
    "lint:domain": "cd domain-contracts && npm run lint",
    "lint:shared": "cd shared && npm run lint",
    "preview": "vite preview",
    "predeploy": "npm run build",
    "test:e2e": "playwright test",
    "test:e2e:ui": "playwright test --ui",
    "test:e2e:headed": "playwright test --headed",
    "test:e2e:report": "playwright show-report",
    "test:e2e:update": "playwright test --update-snapshots",
    "test:project-cli": "cd shared && npm test -- --testPathPattern=project-management",
    "config": "node shared/dist/tools/config-cli.js",
    "config:get": "node shared/dist/tools/config-cli.js get",
    "config:set": "node shared/dist/tools/config-cli.js set",
    "config:show": "node shared/dist/tools/config-cli.js show",
    "config:init": "node shared/dist/tools/config-cli.js init",
    "config:dev": "tsx shared/tools/config-cli.ts",
    "config:get:dev": "tsx shared/tools/config-cli.ts get",
    "config:set:dev": "tsx shared/tools/config-cli.ts set",
    "config:show:dev": "tsx shared/tools/config-cli.ts show",
    "config:init:dev": "tsx shared/tools/config-cli.ts init",
    "project": "node shared/dist/tools/project-cli.js",
    "project:create": "node shared/dist/tools/project-cli.js create",
    "project:list": "node shared/dist/tools/project-cli.js list",
    "project:get": "node shared/dist/tools/project-cli.js get",
    "project:update": "node shared/dist/tools/project-cli.js update",
    "project:delete": "node shared/dist/tools/project-cli.js delete",
    "project:enable": "node shared/dist/tools/project-cli.js enable",
    "project:disable": "node shared/dist/tools/project-cli.js disable",
    "project:dev": "tsx shared/tools/project-cli.ts",
    "project:create:dev": "tsx shared/tools/project-cli.ts create",
    "project:list:dev": "tsx shared/tools/project-cli.ts list",
    "project:get:dev": "tsx shared/tools/project-cli.ts get",
    "project:update:dev": "tsx shared/tools/project-cli.ts update",
    "project:delete:dev": "tsx shared/tools/project-cli.ts delete",
    "project:enable:dev": "tsx shared/tools/project-cli.ts enable",
    "project:disable:dev": "tsx shared/tools/project-cli.ts disable",
    "test:domain-contracts": "cd domain-contracts && npm test",
    "test:domain-contracts:watch": "cd domain-contracts && npm run test:watch",
    "mcp:test": "cd mcp-server && npm test",
    "mcp:test:e2e": "cd mcp-server && npm run test:e2e",
    "validate:ts": "bash scripts/validate-changed-ts.sh",
    "validate:ts:all": "bash scripts/validate-all-ts.sh"
  },
  "dependencies": {
    "@chakra-ui/icons": "^2.0.19",
    "@chakra-ui/react": "^2.8.2",
    "@chakra-ui/theme": "^2.0.19",
    "@mdt/shared": "*",
    "@radix-ui/react-scroll-area": "^1.2.10",
    "@radix-ui/react-separator": "^1.1.7",
    "@radix-ui/react-slot": "^1.2.3",
    "@radix-ui/react-tooltip": "^1.2.8",
    "@tailwindcss/forms": "^0.5.10",
    "@tailwindcss/typography": "^0.5.16",
    "@types/dompurify": "^3.0.5",
    "@types/react-router-dom": "^5.3.3",
    "@types/uuid": "^10.0.0",
    "autoprefixer": "^10.4.21",
    "chalk": "^5.6.2",
    "class-variance-authority": "^0.7.1",
    "clsx": "^2.1.1",
    "date-fns": "^2.30.0",
    "dompurify": "^3.2.7",
    "express": "^4.19.2",
    "express-rate-limit": "^8.1.0",
    "framer-motion": "^10.16.4",
    "html-react-parser": "^5.2.6",
    "lucide-react": "^0.542.0",
    "mermaid": "^11.12.0",
    "next-themes": "^0.4.6",
    "postcss": "^8.5.6",
    "prism-themes": "^1.9.0",
    "prismjs": "^1.30.0",
    "react": "^18.2.0",
    "react-dnd": "^16.0.1",
    "react-dnd-html5-backend": "^16.0.1",
    "react-dom": "^18.2.0",
    "react-hook-form": "^7.48.2",
    "react-router-dom": "^7.9.3",
    "showdown": "^2.1.0",
    "sonner": "^2.0.7",
    "tailgrids": "^2.3.0",
    "tailwind-merge": "^3.3.1",
    "tailwindcss": "^3.4.17",
    "toml": "^3.0.0",
    "uuid": "^13.0.0",
    "zod": "^3.22.4"
  },
  "devDependencies": {
    "@eslint/js": "^9.34.0",
    "@playwright/test": "^1.55.0",
    "@testing-library/react": "^16.3.0",
    "@types/node": "^24.3.0",
    "@types/prismjs": "^1.26.5",
    "@types/react": "^18.2.43",
    "@types/react-dom": "^18.2.17",
    "@types/showdown": "^2.0.6",
    "@typescript-eslint/eslint-plugin": "^8.50.1",
    "@typescript-eslint/parser": "^8.50.1",
    "@vitejs/plugin-react": "^4.2.1",
    "concurrently": "^9.2.1",
    "eslint": "^9.39.2",
    "eslint-config-prettier": "^10.1.8",
    "eslint-config-sheriff": "^31.1.0",
    "eslint-plugin-prettier": "^5.5.4",
    "eslint-plugin-react-hooks": "^5.2.0",
    "eslint-plugin-react-refresh": "^0.4.5",
    "gh-pages": "^6.3.0",
<<<<<<< HEAD
    "jest-openapi": "^0.14.2",
=======
    "jest-openapi": "^0.14.1",
>>>>>>> 29d35448
    "jiti": "^2.6.1",
    "prettier": "^3.7.4",
    "typescript": "^5.2.2",
    "vite": "^7.1.9"
  },
  "optionalDependencies": {
    "minipass": "^7.1.2"
  }
}<|MERGE_RESOLUTION|>--- conflicted
+++ resolved
@@ -136,11 +136,7 @@
     "eslint-plugin-react-hooks": "^5.2.0",
     "eslint-plugin-react-refresh": "^0.4.5",
     "gh-pages": "^6.3.0",
-<<<<<<< HEAD
-    "jest-openapi": "^0.14.2",
-=======
     "jest-openapi": "^0.14.1",
->>>>>>> 29d35448
     "jiti": "^2.6.1",
     "prettier": "^3.7.4",
     "typescript": "^5.2.2",
