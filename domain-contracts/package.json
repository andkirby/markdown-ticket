--- conflicted
+++ resolved
@@ -63,18 +63,12 @@
       "node"
     ],
     "transform": {
-<<<<<<< HEAD
-      "^.+\\.tsx?$": ["ts-jest", {
-        "tsconfig": "tsconfig.test.json"
-      }]
-=======
       "^.+\\.tsx?$": [
         "ts-jest",
         {
           "tsconfig": "tsconfig.test.json"
         }
       ]
->>>>>>> fb379d01
     },
     "moduleNameMapper": {
       "^(\\.{1,2}/.*)\\.js$": "$1"
