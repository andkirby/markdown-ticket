# Docker Development Guide

Complete Docker setup and development guide for the Markdown Ticket Board project with auto-discovery capabilities.

## Overview

The project uses a **multi-container Docker architecture** with:
- **Shared Builder**: Compiles shared TypeScript code used across all services
- **Frontend**: React + Vite development server (port 5173)
- **Backend**: Express.js API server (port 3001)
- **MCP Server**: Model Context Protocol server for AI integration
- **MCP Dev Tools**: Development utilities and logging tools

## Quick Start

```bash
# Clone repository
git clone <repository-url>
cd markdown-ticket

# Start complete development environment
./scripts/docker-env.sh dev

<<<<<<< HEAD
# Access application
open http://localhost:5173
```

## Docker Commands
=======
The main script provides complete Docker-based development:

- **`./scripts/docker-env.sh`** - Environment management (start/stop/build containers)
>>>>>>> f721b092

### Environment Management

```bash
# Start complete development environment (recommended)
./scripts/docker-env.sh dev

# Start individual services
./scripts/docker-env.sh frontend    # Frontend only
./scripts/docker-env.sh backend     # Backend only
./scripts/docker-env.sh mcp         # MCP server only
./scripts/docker-env.sh mcp-dev     # MCP dev tools only

# Production environment
./scripts/docker-env.sh prod

# Testing
./scripts/docker-env.sh test        # Run E2E tests
<<<<<<< HEAD
=======
./scripts/docker-env.sh logs        # Show logs for all services
./scripts/docker-env.sh install     # Install/update dependencies
```

### Running Commands in Containers

For running commands inside containers, use `docker-compose exec` directly:

```bash
# NPM commands in specific services
docker-compose exec frontend npm install
docker-compose exec frontend npm run build
docker-compose exec backend npm run create-samples
docker-compose exec mcp-server npm run dev

# Access service shells
docker-compose exec app-dev sh             # General development shell
docker-compose exec frontend sh            # Frontend-specific shell
docker-compose exec backend sh             # Backend-specific shell
docker-compose exec mcp-server sh          # MCP server shell

# View service logs
docker-compose logs frontend               # Frontend logs
docker-compose logs backend                # Backend logs
docker-compose logs -f app-dev             # Follow all dev logs
>>>>>>> f721b092
```

### Build and Maintenance

```bash
# Build all Docker images
./scripts/docker-env.sh build

<<<<<<< HEAD
# Clean up containers, volumes, and images
./scripts/docker-env.sh clean
=======
# Sample data management
./scripts/docker-env.sh create-samples      # Create sample tickets
docker-compose exec backend npm run create-samples  # Direct npm approach
```
>>>>>>> f721b092

# View logs for all services
./scripts/docker-env.sh logs

# Install dependencies
./scripts/docker-env.sh install
<<<<<<< HEAD
=======

# Run npm commands (for active containers)
docker-compose exec frontend npm install react-router-dom
docker-compose exec frontend npm run build

# Run linting
docker-compose exec frontend npm run lint

# Run tests
./scripts/docker-env.sh test        # E2E tests (starts test environment)
docker-compose exec backend npm test    # Backend unit tests
>>>>>>> f721b092
```

## Auto-Discovery System

<<<<<<< HEAD
### How It Works
=======
```bash
# Environment management
./scripts/docker-env.sh build       # Build all Docker images
./scripts/docker-env.sh clean       # Clean up everything (containers, volumes, images)
./scripts/docker-env.sh reset       # Reset environment (clean + build + start)
./scripts/docker-env.sh logs        # Show logs for all services

# Sample data
./scripts/docker-env.sh create-samples     # Create sample tickets

# Service access (requires running containers)
docker-compose exec app-dev sh             # General development shell
docker-compose exec frontend sh            # Frontend-specific shell
docker-compose exec backend sh             # Backend-specific shell

# Service monitoring (requires running containers)
docker-compose logs frontend               # Frontend logs only
docker-compose logs backend                # Backend logs only
docker-compose ps                          # Service status
```

## Docker Architecture

### Unified Dockerfile Structure
>>>>>>> f721b092

1. **MCP Server Startup**: On first run, the MCP server:
   - Creates global configuration at `~/.config/markdown-ticket/`
   - Scans Docker-aware paths for projects with `.mdt-config.toml` files
   - Creates registry entries for discovered projects

2. **Backend Integration**: The backend:
   - Reads the MCP-created project registry
   - Sets up file watchers for all discovered projects
   - Provides multi-project API endpoints

3. **Cross-Container Sharing**:
   - Configuration persists in Docker volumes
   - Registry files shared between MCP server and backend
   - Projects auto-discovered across container restarts

### Sample Projects

The system includes sample projects for testing:
- **Sudoku Game Project (SUD)**: Example project with CRs and documentation
- **Markdown Ticket Project (MDT)**: The main project itself

## Docker Architecture

### Container Structure

```
┌─────────────────┐  ┌─────────────────┐  ┌─────────────────┐
│   Frontend      │  │    Backend      │  │   MCP Server    │
│  (React/Vite)   │  │ (Express.js)    │  │  (Node.js)      │
│   Port 5173     │  │   Port 3001     │  │   Internal      │
└─────────────────┘  └─────────────────┘  └─────────────────┘
         │                     │                     │
         └─────────────────────┼─────────────────────┘
                              │
                    ┌─────────────────┐
                    │  Shared Builder │
                    │  (TypeScript)   │
                    └─────────────────┘
```

### Volume Mounts

```yaml
volumes:
  user_config: ~/.config/markdown-ticket    # Global configuration
  project_data: /app/data                   # Project data persistence

# Service-specific mounts:
frontend:
  - ./src:/app/src                          # Hot reload source
  - ./public:/app/public                    # Static assets

backend:
  - ./server:/app                           # Backend source
  - ./server/sample-projects:/app/sample-projects  # Sample projects
  - ./.mdt-config.toml:/app/project-root/.mdt-config.toml  # Project root config

mcp-server:
  - ./mcp-server:/app                       # MCP source
  - ./server/sample-projects:/app/sample-projects  # Sample projects
  - ./.mdt-config.toml:/app/project-root/.mdt-config.toml  # Project root config
```

## Development Workflow

### 1. First Time Setup

```bash
# Clean environment and start fresh
./scripts/docker-env.sh clean
./scripts/docker-env.sh dev
```

On first startup:
- Shared dependencies are built automatically
- MCP server creates global configuration
- Projects are auto-discovered and registered
- Backend sets up file watchers
- Frontend connects to backend API

### 2. Making Changes

**Frontend Changes**:
- Files in `src/` are hot-reloaded automatically
- No restart needed for React component changes

**Backend Changes**:
- Files in `server/` trigger automatic restart via nodemon
- API changes reflected immediately

**MCP Server Changes**:
- Files in `mcp-server/` trigger restart
- For production builds: run `cd mcp-server && npm run build`

**Shared Code Changes**:
- Files in `shared/` require rebuilding shared dependencies
- Run `./scripts/docker-env.sh build shared-builder` or restart services

### 3. Adding New Projects

Create a new project with auto-discovery:
```bash
# Create project directory
mkdir my-new-project
cd my-new-project

# Create configuration
cat > .mdt-config.toml << EOF
[project]
code = "MNP"
name = "My New Project"
cr_path = "docs/CRs"
repository = "local"

[counter]
next = 1
EOF

# Create CRs directory
mkdir -p docs/CRs

# Restart to trigger auto-discovery
cd ../markdown-ticket
./scripts/docker-env.sh clean && ./scripts/docker-env.sh dev
```

## Troubleshooting

### Auto-Discovery Issues

```bash
<<<<<<< HEAD
# Check MCP server discovered projects
docker logs markdown-ticket-mcp-server-1

# Check backend project loading
docker logs markdown-ticket-backend-1

# Verify registry files
docker exec markdown-ticket-backend-1 ls -la /root/.config/markdown-ticket/projects/

# Check project accessibility
docker exec markdown-ticket-backend-1 ls -la /app/sample-projects/
=======
# Frontend dependencies
docker-compose exec frontend npm install package-name

# Backend dependencies
docker-compose exec backend npm install package-name

# MCP server dependencies
docker-compose exec mcp-server npm install package-name
>>>>>>> f721b092
```

### Container Issues

```bash
<<<<<<< HEAD
# View container status
docker ps -a

# Access container shell
docker exec -it markdown-ticket-backend-1 sh
docker exec -it markdown-ticket-frontend-1 sh
=======
# Run E2E tests
./scripts/docker-env.sh test

# Run backend tests
docker-compose exec backend npm test

# Run MCP server tests
docker-compose exec mcp-server npm test
```

## Data Persistence
>>>>>>> f721b092

# View container logs
docker logs markdown-ticket-frontend-1 --follow
docker logs markdown-ticket-backend-1 --follow
docker logs markdown-ticket-mcp-server-1 --follow

<<<<<<< HEAD
# Restart specific service
docker restart markdown-ticket-backend-1
=======
### Accessing Ticket Files
```bash
# Files are directly accessible on your host machine:
ls docs/CRs/                    # Main project tickets
ls projects/*/docs/CRs/         # Sub-project tickets

# Or access via container shell:
docker-compose exec app-dev sh
ls /app/docs/CRs/               # Current project
ls /app/projects/*/docs/CRs/    # All projects
>>>>>>> f721b092
```

### Build Issues

```bash
# Clean Docker cache
docker system prune -f

# Rebuild all images
./scripts/docker-env.sh clean
./scripts/docker-env.sh build

# Force rebuild without cache
docker-compose build --no-cache
```

### Volume Issues

```bash
# Check volume mounts
docker volume ls | grep markdown-ticket

# Remove volumes (WARNING: deletes data)
./scripts/docker-env.sh clean  # Removes containers and volumes

<<<<<<< HEAD
# Inspect volume contents
docker run --rm -v markdown-ticket_user_config:/data alpine ls -la /data
```
=======
1. Check file ownership:
   ```bash
   docker-compose exec app-dev sh
   ls -la /app
   ```
>>>>>>> f721b092

## Advanced Configuration

### Environment Variables

Create `.env.docker` for custom configuration:
```bash
# Project name (affects container names)
COMPOSE_PROJECT_NAME=markdown-ticket

# Frontend configuration
VITE_API_BASE_URL=http://localhost:3001

# Backend configuration
PORT=3001
NODE_ENV=development

# MCP configuration
MCP_LOG_LEVEL=info
MCP_PROJECT_FILTER=""
```

### Custom Docker Compose

For custom setups, you can override docker-compose settings:
```bash
# Create docker-compose.override.yml
# Use different ports, add new services, etc.
```

### Production Deployment

```bash
# Build for production
./scripts/docker-env.sh build

# Start production environment
./scripts/docker-env.sh prod

# Or manually
docker-compose --profile prod up --build
```

## Performance Tips

1. **Use Docker Desktop with adequate resources**: 4GB+ RAM, 2+ CPUs
2. **Enable BuildKit**: `export DOCKER_BUILDKIT=1`
3. **Use .dockerignore**: Exclude unnecessary files from build context
4. **Layer caching**: Dependencies are cached in separate layers
5. **Volume mounts**: Source code changes don't require rebuilds

## Security Considerations

<<<<<<< HEAD
- Containers run as non-root user in production
- No sensitive data in environment variables
- Volume mounts are read-only where appropriate
- Network isolation between services
- Regular base image updates (Node 20 Alpine)
=======
1. **Use the scripts**: Always use `./scripts/docker-env.sh` for consistency
2. **Persistent volumes**: Your ticket data persists between container restarts
3. **Hot reload**: Both frontend and backend support hot reload
4. **Clean regularly**: Use `clean` command to free up Docker space
5. **Shell access**: Use `docker-compose exec <service> sh` to debug issues inside containers
>>>>>>> f721b092
<|MERGE_RESOLUTION|>--- conflicted
+++ resolved
@@ -21,19 +21,17 @@
 # Start complete development environment
 ./scripts/docker-env.sh dev
 
-<<<<<<< HEAD
 # Access application
 open http://localhost:5173
 ```
 
 ## Docker Commands
-=======
+
+### Environment Management
+
 The main script provides complete Docker-based development:
 
 - **`./scripts/docker-env.sh`** - Environment management (start/stop/build containers)
->>>>>>> f721b092
-
-### Environment Management
 
 ```bash
 # Start complete development environment (recommended)
@@ -50,10 +48,22 @@
 
 # Testing
 ./scripts/docker-env.sh test        # Run E2E tests
-<<<<<<< HEAD
-=======
-./scripts/docker-env.sh logs        # Show logs for all services
-./scripts/docker-env.sh install     # Install/update dependencies
+```
+
+### Build and Maintenance
+
+```bash
+# Build all Docker images
+./scripts/docker-env.sh build
+
+# Clean up containers, volumes, and images
+./scripts/docker-env.sh clean
+
+# View logs for all services
+./scripts/docker-env.sh logs
+
+# Install dependencies
+./scripts/docker-env.sh install
 ```
 
 ### Running Commands in Containers
@@ -77,32 +87,24 @@
 docker-compose logs frontend               # Frontend logs
 docker-compose logs backend                # Backend logs
 docker-compose logs -f app-dev             # Follow all dev logs
->>>>>>> f721b092
-```
-
-### Build and Maintenance
-
-```bash
-# Build all Docker images
-./scripts/docker-env.sh build
-
-<<<<<<< HEAD
-# Clean up containers, volumes, and images
-./scripts/docker-env.sh clean
-=======
+```
+
+### Project Management
+
+```bash
+# Project setup is done manually by creating configuration files
+# See "First Time Setup" and "Multi-Project Setup" sections below
+
 # Sample data management
 ./scripts/docker-env.sh create-samples      # Create sample tickets
 docker-compose exec backend npm run create-samples  # Direct npm approach
 ```
->>>>>>> f721b092
-
-# View logs for all services
-./scripts/docker-env.sh logs
-
-# Install dependencies
+
+### Development Tasks
+
+```bash
+# Install/update dependencies
 ./scripts/docker-env.sh install
-<<<<<<< HEAD
-=======
 
 # Run npm commands (for active containers)
 docker-compose exec frontend npm install react-router-dom
@@ -114,39 +116,11 @@
 # Run tests
 ./scripts/docker-env.sh test        # E2E tests (starts test environment)
 docker-compose exec backend npm test    # Backend unit tests
->>>>>>> f721b092
 ```
 
 ## Auto-Discovery System
 
-<<<<<<< HEAD
 ### How It Works
-=======
-```bash
-# Environment management
-./scripts/docker-env.sh build       # Build all Docker images
-./scripts/docker-env.sh clean       # Clean up everything (containers, volumes, images)
-./scripts/docker-env.sh reset       # Reset environment (clean + build + start)
-./scripts/docker-env.sh logs        # Show logs for all services
-
-# Sample data
-./scripts/docker-env.sh create-samples     # Create sample tickets
-
-# Service access (requires running containers)
-docker-compose exec app-dev sh             # General development shell
-docker-compose exec frontend sh            # Frontend-specific shell
-docker-compose exec backend sh             # Backend-specific shell
-
-# Service monitoring (requires running containers)
-docker-compose logs frontend               # Frontend logs only
-docker-compose logs backend                # Backend logs only
-docker-compose ps                          # Service status
-```
-
-## Docker Architecture
-
-### Unified Dockerfile Structure
->>>>>>> f721b092
 
 1. **MCP Server Startup**: On first run, the MCP server:
    - Creates global configuration at `~/.config/markdown-ticket/`
@@ -279,7 +253,6 @@
 ### Auto-Discovery Issues
 
 ```bash
-<<<<<<< HEAD
 # Check MCP server discovered projects
 docker logs markdown-ticket-mcp-server-1
 
@@ -291,98 +264,89 @@
 
 # Check project accessibility
 docker exec markdown-ticket-backend-1 ls -la /app/sample-projects/
-=======
-# Frontend dependencies
-docker-compose exec frontend npm install package-name
-
-# Backend dependencies
-docker-compose exec backend npm install package-name
-
-# MCP server dependencies
-docker-compose exec mcp-server npm install package-name
->>>>>>> f721b092
-```
-
-### Container Issues
-
-```bash
-<<<<<<< HEAD
-# View container status
-docker ps -a
-
-# Access container shell
-docker exec -it markdown-ticket-backend-1 sh
-docker exec -it markdown-ticket-frontend-1 sh
-=======
-# Run E2E tests
-./scripts/docker-env.sh test
-
-# Run backend tests
-docker-compose exec backend npm test
-
-# Run MCP server tests
-docker-compose exec mcp-server npm test
-```
-
-## Data Persistence
->>>>>>> f721b092
-
-# View container logs
-docker logs markdown-ticket-frontend-1 --follow
-docker logs markdown-ticket-backend-1 --follow
-docker logs markdown-ticket-mcp-server-1 --follow
-
-<<<<<<< HEAD
-# Restart specific service
-docker restart markdown-ticket-backend-1
-=======
-### Accessing Ticket Files
-```bash
-# Files are directly accessible on your host machine:
-ls docs/CRs/                    # Main project tickets
-ls projects/*/docs/CRs/         # Sub-project tickets
-
-# Or access via container shell:
-docker-compose exec app-dev sh
-ls /app/docs/CRs/               # Current project
-ls /app/projects/*/docs/CRs/    # All projects
->>>>>>> f721b092
-```
-
-### Build Issues
-
-```bash
-# Clean Docker cache
-docker system prune -f
-
-# Rebuild all images
-./scripts/docker-env.sh clean
-./scripts/docker-env.sh build
-
-# Force rebuild without cache
-docker-compose build --no-cache
-```
-
-### Volume Issues
-
-```bash
-# Check volume mounts
-docker volume ls | grep markdown-ticket
-
-# Remove volumes (WARNING: deletes data)
-./scripts/docker-env.sh clean  # Removes containers and volumes
-
-<<<<<<< HEAD
-# Inspect volume contents
-docker run --rm -v markdown-ticket_user_config:/data alpine ls -la /data
-```
-=======
+```
+
+### Port Conflicts
+If ports 5173 or 3001 are already in use:
+
+1. Stop the conflicting services
+2. Or modify ports in `docker-compose.yml`
+
+### File Watching Issues
+File watching should work automatically with `CHOKIDAR_USEPOLLING=true`. If you experience issues:
+
+1. Restart the development environment:
+   ```bash
+   ./scripts/docker-env.sh reset
+   ```
+
+### Permission Issues
+If you encounter permission issues:
+
 1. Check file ownership:
    ```bash
    docker-compose exec app-dev sh
    ls -la /app
    ```
->>>>>>> f721b092
+
+2. Fix permissions if needed:
+   ```bash
+   sudo chown -R $(id -u):$(id -g) .
+   ```
+
+### Clean Slate
+To completely reset the environment:
+
+```bash
+./scripts/docker-env.sh clean
+./scripts/docker-env.sh reset
+```
+
+### Container Issues
+
+```bash
+# View container status
+docker ps -a
+
+# Access container shell
+docker exec -it markdown-ticket-backend-1 sh
+docker exec -it markdown-ticket-frontend-1 sh
+
+# View container logs
+docker logs markdown-ticket-frontend-1 --follow
+docker logs markdown-ticket-backend-1 --follow
+docker logs markdown-ticket-mcp-server-1 --follow
+
+# Restart specific service
+docker restart markdown-ticket-backend-1
+```
+
+### Build Issues
+
+```bash
+# Clean Docker cache
+docker system prune -f
+
+# Rebuild all images
+./scripts/docker-env.sh clean
+./scripts/docker-env.sh build
+
+# Force rebuild without cache
+docker-compose build --no-cache
+```
+
+### Volume Issues
+
+```bash
+# Check volume mounts
+docker volume ls | grep markdown-ticket
+
+# Remove volumes (WARNING: deletes data)
+./scripts/docker-env.sh clean  # Removes containers and volumes
+
+# Inspect volume contents
+docker run --rm -v markdown-ticket_user_config:/data alpine ls -la /data
+```
 
 ## Advanced Configuration
 
@@ -434,18 +398,117 @@
 4. **Layer caching**: Dependencies are cached in separate layers
 5. **Volume mounts**: Source code changes don't require rebuilds
 
-## Security Considerations
-
-<<<<<<< HEAD
-- Containers run as non-root user in production
-- No sensitive data in environment variables
-- Volume mounts are read-only where appropriate
-- Network isolation between services
-- Regular base image updates (Node 20 Alpine)
-=======
+## Data Persistence
+
+### Ticket Files
+Ticket files are stored directly in your project directory structure and mounted into containers. This provides better visibility and direct access to your files.
+
+### Accessing Ticket Files
+```bash
+# Files are directly accessible on your host machine:
+ls docs/CRs/                    # Main project tickets
+ls projects/*/docs/CRs/         # Sub-project tickets
+
+# Or access via container shell:
+docker-compose exec app-dev sh
+ls /app/docs/CRs/               # Current project
+ls /app/projects/*/docs/CRs/    # All projects
+```
+
+### Backup/Restore Tickets
+Since tickets are stored directly in your project directories, you can use standard file operations:
+
+```bash
+# Backup entire project structure
+cp -r . backup-$(date +%Y%m%d)
+
+# Backup specific project tickets
+cp -r projects/my-api/docs/CRs ./backup-my-api-tickets
+
+# Recreate sample tickets if needed
+./scripts/docker-env.sh create-samples
+```
+
+### Adding Dependencies
+
+```bash
+# Frontend dependencies
+docker-compose exec frontend npm install package-name
+
+# Backend dependencies
+docker-compose exec backend npm install package-name
+
+# MCP server dependencies
+docker-compose exec mcp-server npm install package-name
+```
+
+### Running Tests
+
+```bash
+# Run E2E tests
+./scripts/docker-env.sh test
+
+# Run backend tests
+docker-compose exec backend npm test
+
+# Run MCP server tests
+docker-compose exec mcp-server npm test
+```
+
+## VS Code Integration
+
+### Development in Container
+If using VS Code, you can develop directly in the container:
+
+1. Install the "Dev Containers" extension
+2. Open the project folder
+3. Use "Reopen in Container" command
+
+### Dockerfile for VS Code
+Create `.devcontainer/devcontainer.json`:
+
+```json
+{
+  "name": "Markdown Ticket Board",
+  "dockerComposeFile": "../docker-compose.yml",
+  "service": "app-dev",
+  "workspaceFolder": "/app",
+  "customizations": {
+    "vscode": {
+      "extensions": [
+        "bradlc.vscode-tailwindcss",
+        "esbenp.prettier-vscode",
+        "ms-playwright.playwright"
+      ]
+    }
+  }
+}
+```
+
+## Environment Variables
+
+Common environment variables you can set in `docker-compose.yml`:
+
+```yaml
+environment:
+  - NODE_ENV=development
+  - CHOKIDAR_USEPOLLING=true  # Enable file watching
+  - PORT=3001                 # Backend port
+  - FRONTEND_PORT=5173        # Frontend port
+```
+
+## Tips
+
 1. **Use the scripts**: Always use `./scripts/docker-env.sh` for consistency
 2. **Persistent volumes**: Your ticket data persists between container restarts
 3. **Hot reload**: Both frontend and backend support hot reload
 4. **Clean regularly**: Use `clean` command to free up Docker space
 5. **Shell access**: Use `docker-compose exec <service> sh` to debug issues inside containers
->>>>>>> f721b092
+
+## Security Considerations
+
+- Containers run as non-root user in production
+- No sensitive data in environment variables
+- Volume mounts are read-only where appropriate
+- Network isolation between services
+- Regular base image updates (Node 20 Alpine)